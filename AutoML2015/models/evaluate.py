'''
Created on Dec 18, 2014

@author: Aaron Klein
'''

import numpy as np

from AutoSklearn.autosklearn import AutoSklearnClassifier
from AutoSklearn.autosklearn_regression import AutoSklearnRegressor

try:
    from ..data.data_converter import convert_to_bin
    from ..scores import libscores
    from ..util.split_data import split_data
except:
    from data.data_converter import convert_to_bin
    from scores import libscores
    from util.split_data import split_data
import time
import os

try:
    import cPickle as pickle
except:
    import pickle



def predict_proba(X, model, task_type):
    Y_pred = model.predict_proba(X)

    if task_type == "multilabel.classification":
        Y_pred = np.hstack(
            [Y_pred[i][:, 1].reshape((-1, 1))
             for i in range(len(Y_pred))])

    elif task_type == "binary.classification":
        if len(Y_pred.shape) != 1:
            Y_pred = Y_pred[:, 1].reshape(-1, 1)

    return Y_pred


def predict_regression(X, model, task_type):
    Y_pred = model.predict(X)

    if len(Y_pred.shape) == 1:
        Y_pred = Y_pred.reshape((-1, 1))

    return Y_pred


def calculate_score(solution, prediction, task_type, metric,
                    all_scoring_functions=False):
    if task_type == "multiclass.classification":
        solution_binary = np.zeros((prediction.shape))
        for i in range(solution_binary.shape[0]):
            label = solution[i]
            solution_binary[i, label] = 1
        solution = solution_binary

    elif task_type in ["binary.classification", "regression"]:
        if len(solution.shape) == 1:
            solution = solution.reshape((-1, 1))

    scoring_func = getattr(libscores, metric)

    if all_scoring_functions:
        score = dict()
        if task_type == "regression":
            cprediction = libscores.sanitize_array(prediction)
            score["a_metric"] = libscores.a_metric(solution, cprediction,
                                                   task=task_type)
            score["r2_metric"] = libscores.r2_metric(solution, cprediction,
                                                     task=task_type)
        else:
            csolution, cprediction = libscores.normalize_array(
                solution, prediction)
            score["bac_metric"] = libscores.bac_metric(csolution, cprediction,
                                                       task=task_type)
            score["auc_metric"] = libscores.auc_metric(csolution, cprediction,
                                                       task=task_type)
            score["f1_metric"] = libscores.f1_metric(csolution, cprediction,
                                                     task=task_type)
            score["pac_metric"] = libscores.pac_metric(csolution, cprediction,
                                                       task=task_type)

    else:
        if task_type == "regression":
            cprediction = libscores.sanitize_array(prediction)
            score = scoring_func(solution, cprediction, task=task_type)
        else:
            csolution, cprediction = libscores.normalize_array(
                solution, prediction)
            score = scoring_func(csolution, cprediction, task=task_type)
    return score


def get_new_run_num():
    counter_file = os.path.join(os.getcwd(), "num_run")
    if not os.path.exists(counter_file):
        with open(counter_file, "w") as fh:
            fh.write("0")
        return 0
    else:
        with open(counter_file, "r") as fh:
            num = int(fh.read())
        num += 1
        with open(counter_file, "w") as fh:
            fh.write(str(num))
        return num


<<<<<<< HEAD
class Evaluator(object):
    def __init__(self,Datamanager, configuration, with_predictions=False, all_scoring_functions=False, splitting_function=split_data, seed=1):
        
=======
class evaluator:
    def __init__(self, Datamanager, configuration, with_predictions=False, all_scoring_functions=False, splitting_function=split_data, seed=1):

>>>>>>> 04b3139a
        self.starttime = time.time()

        self.X_train, self.X_optimization, self.Y_train, self.Y_optimization = \
        splitting_function(Datamanager.data['X_train'], Datamanager.data['Y_train'])

        self.X_valid = Datamanager.data.get('X_valid')
        self.X_test = Datamanager.data.get('X_test')

        self.metric = Datamanager.info['metric']
        self.task_type = Datamanager.info['task'].lower()
<<<<<<< HEAD
        self.seed=seed
        
        self.with_predictions=with_predictions
        self.all_scoring_functions=all_scoring_functions
        
=======
        self.seed = seed

        self.with_predictions = with_predictions
        self.all_scoring_functions = all_scoring_functions

>>>>>>> 04b3139a
        if self.task_type == 'regression':
            self.model = AutoSklearnRegressor(configuration, seed)
            self.predict_function = predict_regression
        else:
            self.model = AutoSklearnClassifier(configuration, seed)
            self.predict_function = predict_proba

    def fit(self):
        self.model.fit(self.X_train, self.Y_train)

    # This function does everything necessary after the fitting is done:
    #        predicting
    #        saving the files for the ensembles
    #        generate output for SMAC
    # We use it as the signal handler so we can recycle the code for the normal usecase and when the runsolver kills us here :)
    def finish_up(self):
        try:
            self.duration = time.time() - self.starttime
            result, additional_run_info = self.file_output()
<<<<<<< HEAD
            print "Result for ParamILS: %s, %f, 1, %f, %d, %s"%("SAT", abs(self.duration), result, self.seed, additional_run_info)
=======
            print "Result for ParamILS: %s, %f, 1, %f, %d, %s" % ("SAT", abs(self.duration), result, self.seed, additional_run_info);
>>>>>>> 04b3139a
        except:
            import sys
            e = sys.exc_info()[0]
            print e
            print "No results were produced! Probably the training was not finished, and no valid model was generated!"

    def predict(self):

        Y_optimization_pred = self.predict_function(self.X_optimization, self.model, self.task_type)
        if self.X_valid is not None:
            Y_valid_pred = self.predict_function(self.X_valid, self.model, self.task_type)
        else:
            Y_valid_pred = None
        if self.X_test is not None:
            Y_test_pred = self.predict_function(self.X_test, self.model, self.task_type)
        else:
            Y_test_pred = None

        score = calculate_score(self.Y_optimization, Y_optimization_pred, self.task_type, self.metric, all_scoring_functions=self.all_scoring_functions)
        
        if hasattr(score, "__len__"):
            err = {key: 1 - score[key] for key in score}
        else:
            err = 1 - score

        if self.with_predictions:
            return err, Y_optimization_pred, Y_valid_pred, Y_test_pred
        return err
    
    def file_output(self):
<<<<<<< HEAD
        output_dir = self.output_dir    # dirty hack so I don't have to replace all the output_dir by self.output_dir below :)
        errs, Y_optimization_pred, Y_valid_pred, Y_test_pred = self.predict()
        pred_dump_name_template = os.path.join(output_dir, "predictions_%s", self.basename + '_predictions_%s_' + str(get_new_run_num()) + '.npy')
=======
        errs, Y_optimization_pred, Y_valid_pred, Y_test_pred = self.predict()
        pred_dump_name_template = os.path.join(self.output_dir, "predictions_%s", self.basename + '_predictions_%s_' + str(get_new_run_num()) + '.npy')
>>>>>>> 04b3139a

        ensemble_output_dir = os.path.join(self.output_dir, "predictions_ensemble")
        if not os.path.exists(ensemble_output_dir):
            os.mkdir(ensemble_output_dir)
        with open(pred_dump_name_template % ("ensemble", "ensemble"), "w") as fh:
            pickle.dump(Y_optimization_pred, fh, -1)

        valid_output_dir = os.path.join(self.output_dir, "predictions_valid")
        if not os.path.exists(valid_output_dir):
            os.mkdir(valid_output_dir)
        with open(pred_dump_name_template % ("valid", "valid"), "w") as fh:
            pickle.dump(Y_valid_pred, fh, -1)

        test_output_dir = os.path.join(self.output_dir, "predictions_test")
        if not os.path.exists(test_output_dir):
            os.mkdir(test_output_dir)
        with open(pred_dump_name_template % ("test", "test"), "w") as fh:
            pickle.dump(Y_test_pred, fh, -1)

        err = errs[self.D.info['metric']]
        print errs
        import sys
        sys.stdout.flush()
        additional_run_info = ";".join(["%s: %s" % (metric, value)
                                    for metric, value in errs.items()])
        additional_run_info += ";" + "duration: " + str(self.duration)
        additional_run_info += ";" + "prediction_files_template: " + \
            pred_dump_name_template
        return err, additional_run_info
        
"""
def evaluate(Datamanager, configuration, with_predictions=False,
        all_scoring_functions=False, splitting_function=split_data, seed=1):
            
    X_train, X_optimization, Y_train, Y_optimization = \
        splitting_function(Datamanager.data['X_train'], Datamanager.data['Y_train'])
    X_valid = Datamanager.data.get('X_valid')
    X_test = Datamanager.data.get('X_test')

    metric = Datamanager.info['metric']
    task_type = Datamanager.info['task'].lower()

   if task_type == 'regression':
        model = AutoSklearnRegressor(configuration, seed)
    else:
        model = AutoSklearnClassifier(configuration, seed)

    print configuration
    model.fit(X_train, Y_train)

    if task_type == 'regression':
        predict_function = predict_regression
    else:
        predict_function = predict_proba

    Y_optimization_pred = predict_function(X_optimization, model, task_type)
    if X_valid is not None:
        Y_valid_pred = predict_function(X_valid, model, task_type)
    else:
        Y_valid_pred = None
    if X_test is not None:
        Y_test_pred = predict_function(X_test, model, task_type)
    else:
        Y_test_pred = None

    score = calculate_score(Y_optimization, Y_optimization_pred,
                            task_type, metric,
                            all_scoring_functions=all_scoring_functions)
    if hasattr(score, "__len__"):
        err = {key: 1 - score[key] for key in score}
    else:
        err = 1 - score

    if with_predictions:
        return err, Y_optimization_pred, Y_valid_pred, Y_test_pred
    else:
        return err
"""<|MERGE_RESOLUTION|>--- conflicted
+++ resolved
@@ -112,15 +112,9 @@
         return num
 
 
-<<<<<<< HEAD
 class Evaluator(object):
     def __init__(self,Datamanager, configuration, with_predictions=False, all_scoring_functions=False, splitting_function=split_data, seed=1):
-        
-=======
-class evaluator:
-    def __init__(self, Datamanager, configuration, with_predictions=False, all_scoring_functions=False, splitting_function=split_data, seed=1):
-
->>>>>>> 04b3139a
+
         self.starttime = time.time()
 
         self.X_train, self.X_optimization, self.Y_train, self.Y_optimization = \
@@ -131,19 +125,11 @@
 
         self.metric = Datamanager.info['metric']
         self.task_type = Datamanager.info['task'].lower()
-<<<<<<< HEAD
-        self.seed=seed
-        
-        self.with_predictions=with_predictions
-        self.all_scoring_functions=all_scoring_functions
-        
-=======
         self.seed = seed
 
         self.with_predictions = with_predictions
         self.all_scoring_functions = all_scoring_functions
 
->>>>>>> 04b3139a
         if self.task_type == 'regression':
             self.model = AutoSklearnRegressor(configuration, seed)
             self.predict_function = predict_regression
@@ -163,11 +149,7 @@
         try:
             self.duration = time.time() - self.starttime
             result, additional_run_info = self.file_output()
-<<<<<<< HEAD
-            print "Result for ParamILS: %s, %f, 1, %f, %d, %s"%("SAT", abs(self.duration), result, self.seed, additional_run_info)
-=======
-            print "Result for ParamILS: %s, %f, 1, %f, %d, %s" % ("SAT", abs(self.duration), result, self.seed, additional_run_info);
->>>>>>> 04b3139a
+            print "Result for ParamILS: %s, %f, 1, %f, %d, %s" % ("SAT", abs(self.duration), result, self.seed, additional_run_info)
         except:
             import sys
             e = sys.exc_info()[0]
@@ -198,14 +180,8 @@
         return err
     
     def file_output(self):
-<<<<<<< HEAD
-        output_dir = self.output_dir    # dirty hack so I don't have to replace all the output_dir by self.output_dir below :)
-        errs, Y_optimization_pred, Y_valid_pred, Y_test_pred = self.predict()
-        pred_dump_name_template = os.path.join(output_dir, "predictions_%s", self.basename + '_predictions_%s_' + str(get_new_run_num()) + '.npy')
-=======
         errs, Y_optimization_pred, Y_valid_pred, Y_test_pred = self.predict()
         pred_dump_name_template = os.path.join(self.output_dir, "predictions_%s", self.basename + '_predictions_%s_' + str(get_new_run_num()) + '.npy')
->>>>>>> 04b3139a
 
         ensemble_output_dir = os.path.join(self.output_dir, "predictions_ensemble")
         if not os.path.exists(ensemble_output_dir):
