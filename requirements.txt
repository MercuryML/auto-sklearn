unittest2
setuptools
mock
nose

six
Cython

numpy>=1.9.0
scipy>=0.14.1

scikit-learn==0.17.1

lockfile
joblib
psutil
pyyaml

ConfigArgParse
liac-arff
pandas
<<<<<<< HEAD
=======
Cython
>>>>>>> 3542fc7a
xgboost==0.4a30

ConfigSpace
pynisher>=0.4
pyrfr
smac==0.0.1<|MERGE_RESOLUTION|>--- conflicted
+++ resolved
@@ -15,14 +15,9 @@
 joblib
 psutil
 pyyaml
-
 ConfigArgParse
 liac-arff
 pandas
-<<<<<<< HEAD
-=======
-Cython
->>>>>>> 3542fc7a
 xgboost==0.4a30
 
 ConfigSpace
