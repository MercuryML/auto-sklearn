--- conflicted
+++ resolved
@@ -6,14 +6,11 @@
 
 import autosklearn.automl
 from autosklearn.constants import *
-<<<<<<< HEAD
+from autosklearn.metrics import get_metric_from_loss
 from autosklearn.util.backend import create
 from sklearn.base import BaseEstimator
 import sklearn.utils
 import scipy.sparse
-=======
-from autosklearn.metrics import get_metric_from_loss
->>>>>>> a964d7ea
 
 
 class AutoMLDecorator(object):
@@ -343,12 +340,10 @@
             with a signature 'foo(true, prediction)'. A description of the
             metrics can be found in `the paper describing the AutoML Challenge
             <http://www.causality.inf.ethz.ch/AutoML/automl_ijcnn15.pdf>`_.
-
         loss : a package name or a callable, optional (default=None)
             If specified, defines the objective ignoring the metric argument.
             While the metric argument specifies a maximization objective,
             the loss argument specifies a minimization one.
-
         feat_type : list, optional (default=None)
             List of str of `len(X.shape[1])` describing the attribute type.
             Possible types are `Categorical` and `Numerical`. `Categorical`
@@ -363,7 +358,9 @@
         self
 
         """
-        return super(AutoSklearnClassifier, self).fit(X, y, metric, feat_type, dataset_name)
+        return super(AutoSklearnClassifier, self).fit(X=X, y=y, metric=metric,
+                                                      loss=loss, feat_type=feat_type,
+                                                      dataset_name=dataset_name)
 
     def predict(self, X):
         """Predict classes for X.
@@ -471,6 +468,7 @@
 
     def fit(self, X, y,
             metric='acc_metric',
+            loss=None,
             feat_type=None,
             dataset_name=None,
             ):
@@ -490,6 +488,11 @@
             else:
                 task = MULTICLASS_CLASSIFICATION
 
+        if loss:
+            metric = get_metric_from_loss(loss)
+        elif not metric:
+            raise Exception('No metric or loss function provided.')
+
         return self._automl.fit(X, y, task, metric, feat_type, dataset_name)
 
     def fit_ensemble(self, y, task=None, metric=None, precision='32',
@@ -530,24 +533,7 @@
         if y.shape[1] == 1:
             y = y.flatten()
 
-<<<<<<< HEAD
         return y
-=======
-        if loss:
-            metric = get_metric_from_loss(loss, task)
-        elif not metric:
-            raise Exception('No metric or loss function provided.')
-
-        return super(AutoSklearnClassifier, self).fit(X, y, task, metric,
-                                                      feat_type, dataset_name)
-
-    def predict(self, X):
-        """Predict classes for X.
-
-        Parameters
-        ----------
-        X : array-like or sparse matrix of shape = [n_samples, n_features]
->>>>>>> a964d7ea
 
 
     def predict(self, X):
@@ -578,7 +564,10 @@
 
     def fit(self, X, y,
             metric='r2_metric',
+            loss=None,
             feat_type=None,
             dataset_name=None,
             ):
-        return self._automl.fit(X, y, REGRESSION, metric, feat_type, dataset_name)+        return self._automl.fit(X=X, y=y, task=REGRESSION, metric=metric,
+                                loss=loss, feat_type=feat_type,
+                                dataset_name=dataset_name)