--- conflicted
+++ resolved
@@ -603,13 +603,8 @@
 
         return configuration_space, configspace_path
 
-<<<<<<< HEAD
-    def configuration_space_created_hook(self, datamanager, cs):
-        return cs
-=======
     def configuration_space_created_hook(self, datamanager, configuration_space):
         return configuration_space
->>>>>>> 2b20eba1
 
     def get_params(self, deep=True):
         raise NotImplementedError('auto-sklearn does not implement '
