from io import StringIO
import os
import sys
import unittest

# Make the super class importable
sys.path.append(os.path.dirname(__file__))

import arff  # noqa: E402
import numpy as np  # noqa: E402
from scipy import sparse  # noqa: E402
from sklearn.impute import SimpleImputer  # noqa: E402

<<<<<<< HEAD
from sklearn.preprocessing import StandardScaler  # noqa: E402

from autosklearn.pipeline.components.data_preprocessing.\
    data_preprocessing import DataPreprocessor  # noqa: E402
import autosklearn.metalearning.metafeatures.metafeatures as meta_features
import test_meta_features
=======
from autosklearn.pipeline.implementations.OneHotEncoder import OneHotEncoder  # noqa: E402
from sklearn.preprocessing import StandardScaler  # noqa: E402

import autosklearn.metalearning.metafeatures.metafeatures as meta_features  # noqa: E402
import test_meta_features  # noqa: E402
>>>>>>> 00a49c7a


class SparseMetaFeaturesTest(test_meta_features.MetaFeaturesTest,
                             unittest.TestCase):
    _multiprocess_can_split_ = True

    def setUp(self):
        self.cwd = os.getcwd()
        tests_dir = __file__
        os.chdir(os.path.dirname(tests_dir))

        decoder = arff.ArffDecoder()
        with open(os.path.join("datasets", "dataset.arff")) as fh:
            dataset = decoder.decode(fh, encode_nominal=True)

        # -1 because the last attribute is the class
        self.attribute_types = [
            'numeric' if type(type_) != list else 'nominal'
            for name, type_ in dataset['attributes'][:-1]]
        self.categorical = [True if attribute == 'nominal' else False
                            for attribute in self.attribute_types]

        data = np.array(dataset['data'], dtype=np.float64)
        X = data[:, :-1]
        y = data[:, -1].reshape((-1,))

        # First, swap NaNs and zeros, because when converting an encoded
        # dense matrix to sparse, the values which are encoded to zero are lost
        X_sparse = X.copy()
        NaNs = ~np.isfinite(X_sparse)
        X_sparse[NaNs] = 0
        X_sparse = sparse.csr_matrix(X_sparse)

        ohe = DataPreprocessor(categorical_features=self.categorical)
        X_transformed = X_sparse.copy()
        X_transformed = ohe.fit_transform(X_transformed)
        imp = SimpleImputer(copy=False)
        X_transformed = imp.fit_transform(X_transformed)
        standard_scaler = StandardScaler(with_mean=False)
        X_transformed = standard_scaler.fit_transform(X_transformed)

        # Transform the array which indicates the categorical metafeatures
        number_numerical = np.sum(~np.array(self.categorical))
        categorical_transformed = [True] * (X_transformed.shape[1] -
                                            number_numerical) + \
                                  [False] * number_numerical
        self.categorical_transformed = categorical_transformed

        self.X = X_sparse
        self.X_transformed = X_transformed
        self.y = y
        self.mf = meta_features.metafeatures
        self.helpers = meta_features.helper_functions

        # Precompute some helper functions
        self.helpers.set_value("PCA", self.helpers["PCA"]
            (self.X_transformed, self.y))
        self.helpers.set_value("MissingValues", self.helpers[
            "MissingValues"](self.X, self.y, self.categorical))
        self.mf.set_value("NumberOfMissingValues",
            self.mf["NumberOfMissingValues"](self.X, self.y, self.categorical))
        self.helpers.set_value("NumSymbols", self.helpers["NumSymbols"](
            self.X, self.y, self.categorical))
        self.helpers.set_value("ClassOccurences",
            self.helpers["ClassOccurences"](self.X, self.y))
        self.helpers.set_value("Skewnesses",
            self.helpers["Skewnesses"](self.X_transformed, self.y,
                                       self.categorical_transformed))
        self.helpers.set_value("Kurtosisses",
            self.helpers["Kurtosisses"](self.X_transformed, self.y,
                                        self.categorical_transformed))

    def test_missing_values(self):
        mf = self.helpers["MissingValues"](self.X, self.y, self.categorical)
        self.assertTrue(sparse.issparse(mf.value))
        self.assertEqual(mf.value.shape, self.X.shape)
        self.assertEqual(mf.value.dtype, np.bool)
        self.assertEqual(0, np.sum(mf.value.data))

    def test_number_of_missing_values(self):
        mf = self.mf["NumberOfMissingValues"](self.X, self.y, self.categorical)
        self.assertEqual(0, mf.value)

    def test_percentage_missing_values(self):
        mf = self.mf["PercentageOfMissingValues"](self.X, self.y, self.categorical)
        self.assertEqual(0, mf.value)

    def test_number_of_Instances_with_missing_values(self):
        mf = self.mf["NumberOfInstancesWithMissingValues"](
            self.X, self.y, self.categorical)
        self.assertEqual(0, mf.value)

    def test_percentage_of_Instances_with_missing_values(self):
        self.mf.set_value("NumberOfInstancesWithMissingValues",
                          self.mf["NumberOfInstancesWithMissingValues"](
                              self.X, self.y, self.categorical))
        mf = self.mf["PercentageOfInstancesWithMissingValues"](self.X, self.y,
                                                               self.categorical)
        self.assertAlmostEqual(0, mf.value)

    def test_number_of_features_with_missing_values(self):
        mf = self.mf["NumberOfFeaturesWithMissingValues"](self.X, self.y,
                                                          self.categorical)
        self.assertEqual(0, mf.value)

    def test_percentage_of_features_with_missing_values(self):
        self.mf.set_value("NumberOfFeaturesWithMissingValues",
                          self.mf["NumberOfFeaturesWithMissingValues"](
                              self.X, self.y, self.categorical))
        mf = self.mf["PercentageOfFeaturesWithMissingValues"](self.X, self.y,
                                                              self.categorical)
        self.assertAlmostEqual(0, mf.value)

    def test_num_symbols(self):
        mf = self.helpers["NumSymbols"](self.X, self.y, self.categorical)

        symbol_frequency = [2, 0, 6, 0, 1, 3, 0, 0, 3, 1, 0, 0, 0, 1, 0, 0,
                            0, 0, 0, 0, 0, 0, 0, 2, 0, 0, 0, 0, 1, 1, 2, 2]
        self.assertEqual(mf.value, symbol_frequency)

    def test_symbols_max(self):
        # this is attribute steel
        mf = self.mf["SymbolsMax"](self.X, self.y, self.categorical)
        self.assertEqual(mf.value, 6)

    def test_symbols_mean(self):
        mf = self.mf["SymbolsMean"](self.X, self.y, self.categorical)
        # Empty looking spaces denote empty attributes
        symbol_frequency = [2, 6, 1, 3, 3, 1, 1, 2, 1, 1, 2, 2]
        self.assertAlmostEqual(mf.value, np.mean(symbol_frequency))

    def test_symbols_std(self):
        mf = self.mf["SymbolsSTD"](self.X, self.y, self.categorical)
        symbol_frequency = [2, 6, 1, 3, 3, 1, 1, 2, 1, 1, 2, 2]
        self.assertAlmostEqual(mf.value, np.std(symbol_frequency))

    def test_symbols_sum(self):
        mf = self.mf["SymbolsSum"](self.X, self.y, self.categorical)
        self.assertEqual(mf.value, 25)

    def test_skewnesses(self):
        fixture = [0.0, 0.0, 1.0, 1.0, 0.0, 0.0, 0.0, 0.0, 0.0,
                   1.0, 0.0, -1.0, 0.0, 0.0, 1.0, 0.0, 0.0, 0.0, 0.0,
                   0.0, 0.0, -1.0, 0.0, 0.0, 0.0,
                   -0.6969708499033568, 0.626346013011263,
                   0.3809987596624038, 1.4762248835141034,
                   0.07687661087633726, 0.36889797830360116]
        mf = self.helpers["Skewnesses"](self.X_transformed, self.y)
        print(mf.value)
        print(fixture)
        np.testing.assert_allclose(mf.value, fixture)

    def test_kurtosisses(self):
        fixture = [-3.0, -3.0, -2.0, -2.0, -3.0, -3.0, -3.0, -3.0,
                   -3.0, -2.0, -3.0, -2.0, -3.0, -3.0, -2.0, -3.0,
                   -3.0, -3.0, -3.0, -3.0, -3.0, -2.0, -3.0,
                   -3.0, -3.0, -1.1005836114255765,
                   -1.1786325509475712, -1.2387998382327912,
                   1.393438264413704, -0.9768209837948336,
                   -1.7937072296512782]
        mf = self.helpers["Kurtosisses"](self.X_transformed, self.y)
        np.testing.assert_allclose(mf.value, fixture)

    def test_pca_95percent(self):
        mf = self.mf["PCAFractionOfComponentsFor95PercentVariance"](
            self.X_transformed, self.y)
        self.assertAlmostEqual(0.7741935483870968, mf.value)

    def test_pca_kurtosis_first_pc(self):
        mf = self.mf["PCAKurtosisFirstPC"](self.X_transformed, self.y)
        self.assertAlmostEqual(-0.15444516166802469, mf.value)

    def test_pca_skewness_first_pc(self):
        mf = self.mf["PCASkewnessFirstPC"](self.X_transformed, self.y)
        self.assertAlmostEqual(0.026514792083623905, mf.value)

    def test_calculate_all_metafeatures(self):
        mf = meta_features.calculate_all_metafeatures(
            self.X, self.y, self.categorical, "2")
        self.assertEqual(52, len(mf.metafeature_values))
        sio = StringIO()
        mf.dump(sio)<|MERGE_RESOLUTION|>--- conflicted
+++ resolved
@@ -11,20 +11,12 @@
 from scipy import sparse  # noqa: E402
 from sklearn.impute import SimpleImputer  # noqa: E402
 
-<<<<<<< HEAD
 from sklearn.preprocessing import StandardScaler  # noqa: E402
 
 from autosklearn.pipeline.components.data_preprocessing.\
     data_preprocessing import DataPreprocessor  # noqa: E402
-import autosklearn.metalearning.metafeatures.metafeatures as meta_features
-import test_meta_features
-=======
-from autosklearn.pipeline.implementations.OneHotEncoder import OneHotEncoder  # noqa: E402
-from sklearn.preprocessing import StandardScaler  # noqa: E402
-
 import autosklearn.metalearning.metafeatures.metafeatures as meta_features  # noqa: E402
 import test_meta_features  # noqa: E402
->>>>>>> 00a49c7a
 
 
 class SparseMetaFeaturesTest(test_meta_features.MetaFeaturesTest,
