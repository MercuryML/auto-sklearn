import numpy as np

from HPOlibConfigSpace.configuration_space import ConfigurationSpace
from HPOlibConfigSpace.hyperparameters import UniformFloatHyperparameter, \
    UniformIntegerHyperparameter, CategoricalHyperparameter, \
    UnParametrizedHyperparameter, Constant

from sklearn.preprocessing import OneHotEncoder

from ParamSklearn.components.classification_base import ParamSklearnClassificationAlgorithm
from ParamSklearn.util import DENSE, PREDICTIONS

<<<<<<< HEAD
import GPy


class GPyClassifier():#ParamSklearnClassificationAlgorithm):
    def __init__(self, random_state=None, n_inducing=20, ard=False):
=======


class GPyClassifier():#ParamSklearnClassificationAlgorithm):
    def __init__(self, random_state=None, n_inducing=5, ard=False):
        import GPy
        global GPy

>>>>>>> 4bcca731
        self.estimators = None
        self.n_inducing = int(n_inducing)

        if ard == "True":
            self.ard = True
        elif ard == "False":
            self.ard = False
        else:
            selfard = ard

        self.enc = None

    def fit(self, X, Y):
        # one hot encode targets for one against all classification
        self.enc = OneHotEncoder(sparse=False)
        targets = self.enc.fit_transform(Y[:,None])

        # create a list of GP models, one for each class
        self.estimators = []
        for i in range(self.enc.n_values_):
            # train model 
            white = GPy.kern._src.static.White(X.shape[1], variance=1.0, active_dims=None, name='white')
            rbf = GPy.kern._src.rbf.RBF(X.shape[1], variance=1.0, lengthscale=1.0, ARD=self.ard)
            kern = rbf + white
            # dense
            # model = GPy.models.GPClassification(X, targets[:,i,None], kernel=kern)
            # sparse 
            model = GPy.models.SparseGPClassification(X, 
                    targets[:,i,None], 
                    kernel=kern, 
                    num_inducing=self.n_inducing,
                    normalize_X=False,
                    normalize_Y=False)
            # fit kernel hyperparameters
            model.optimize('bfgs', max_iters=100)
            # add to list of estimators
            self.estimators.append(model)
        return self

    def predict(self, X):
        if self.estimators is None:
            raise NotImplementedError
        # get probabilities for each class
        probs = np.zeros([len(X), len(self.estimators)])
        for i, model in enumerate(self.estimators):
            probs[:,i] = model.predict(X)[0].flatten()        
        # return the most probable label 
        return self.enc.active_features_[np.argmax(probs, 1)]

    def predict_proba(self, X):
        if self.estimators is None:
            raise NotImplementedError()
        probs = np.zeros([len(X), len(self.estimators)])
        for i, model in enumerate(self.estimators):
            probs[:,i] = model.predict(X)[0].flatten()
        # normalize to get probabilities
        return probs / np.sum(probs,1)[:,None]

    @staticmethod
    def get_properties():
        return {'shortname': 'GPy',
                'name': 'Gaussian Process Classifier',
                'handles_missing_values': False,
                'handles_nominal_values': False,
                'handles_numerical_features': True,
                'prefers_data_scaled': False,
                # TODO find out if this is good because of sparcity...
                'prefers_data_normalized': False,
                'handles_regression': False,
                'handles_classification': True,
                'handles_multiclass': True,
                'handles_multilabel': False,
                'is_deterministic': True,
                'handles_sparse': False,
                'input': (DENSE, ),
                'output': PREDICTIONS,
                # TODO find out what is best used here!
                'preferred_dtype': np.float32}

    @staticmethod
    def get_hyperparameter_search_space(dataset_properties=None):
        ard = CategoricalHyperparameter("ard", ["True", "False"], default="False")
        cs = ConfigurationSpace()
        cs.add_hyperparameter(ard)
        return cs
<|MERGE_RESOLUTION|>--- conflicted
+++ resolved
@@ -10,13 +10,6 @@
 from ParamSklearn.components.classification_base import ParamSklearnClassificationAlgorithm
 from ParamSklearn.util import DENSE, PREDICTIONS
 
-<<<<<<< HEAD
-import GPy
-
-
-class GPyClassifier():#ParamSklearnClassificationAlgorithm):
-    def __init__(self, random_state=None, n_inducing=20, ard=False):
-=======
 
 
 class GPyClassifier():#ParamSklearnClassificationAlgorithm):
@@ -24,7 +17,6 @@
         import GPy
         global GPy
 
->>>>>>> 4bcca731
         self.estimators = None
         self.n_inducing = int(n_inducing)
 
